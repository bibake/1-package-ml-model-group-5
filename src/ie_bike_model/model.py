import joblib
import os
import pandas as pd
import numpy as np
import datetime as dt
from sklearn.ensemble import RandomForestRegressor
from sklearn.model_selection import GridSearchCV

pd.options.mode.chained_assignment = None


def load_process_training_data():
    """
    Retrieves the pandas DataFrame object from the package and performs necessary
    feature engineering and transformation to prepare it for training.
    """

    # DATA PREP
    mod_dir, _ = os.path.split(__file__)

    DATA_PATH = os.path.join(mod_dir + "/data/bike_sharing")

    data = pd.read_csv(DATA_PATH + "/hour.csv", index_col="instant", parse_dates=True)

    # Change dteday to date time
    data["dteday"] = pd.to_datetime(data["dteday"])

    # Resolving skewness
    data["windspeed"] = np.log1p(data["windspeed"])
    data["cnt"] = np.sqrt(data["cnt"])

    # FEATURE ENGINEERING # #
    # Rented during office hours
    data["IsOfficeHour"] = np.where(
        (data["hr"] >= 9) & (data["hr"] < 17) & (data["weekday"] == 1), 1, 0
    )

    # Rented during daytime
    data["IsDaytime"] = np.where((data["hr"] >= 6) & (data["hr"] < 22), 1, 0)

    # Rented during morning rush hour
    data["IsRushHourMorning"] = np.where(
        (data["hr"] >= 6) & (data["hr"] < 10) & (data["weekday"] == 1), 1, 0
    )

    # Rented during evening rush hour
    data["IsRushHourEvening"] = np.where(
        (data["hr"] >= 15) & (data["hr"] < 19) & (data["weekday"] == 1), 1, 0
    )

    # Rented during most busy season
    data["IsHighSeason"] = np.where((data["season"] == 3), 1, 0)

    # Binning temp, atemp, hum in 5 equally sized bins
    bins = [0, 0.19, 0.49, 0.69, 0.89, 1]
    data["temp_binned"] = pd.cut(data["temp"], bins).astype("category")
    data["hum_binned"] = pd.cut(data["hum"], bins).astype("category")

    # Convert the data type to category
    int_hour = [
        "season",
        "yr",
        "mnth",
        "hr",
        "holiday",
        "weekday",
        "workingday",
        "weathersit",
        "IsOfficeHour",
        "IsDaytime",
        "IsRushHourMorning",
        "IsRushHourEvening",
        "IsHighSeason",
    ]
    for col in int_hour:
        data[col] = data[col].astype("category")

    data = data.drop(columns=["dteday", "atemp", "casual", "registered"])

    return data


def train_and_persist(persist=None, random_state=42, compression_factor=False):
    """
    Train a RandomForestRegressor model and persist it as a pkl object in the user's
    home directory (default) or as per the path specified in `persist`.
    `random_state` enables the user to set their own seed for reproducibility purposes.
    `compression_factor` sets the compression level when persisting the pkl object.
    """

    # Interrupt and return if the intended path for persisting is ill-defined or the compression factor is invalid
    pkl_path = [os.path.join(os.path.expanduser("~"), "model.pkl"), persist][
        bool(persist)
    ]
    path = [pkl_path, os.path.split(pkl_path)[0]][pkl_path[-4:] == ".pkl"]
    if not os.path.exists(path):
        print("Error: The specified path for persisting does not exist")
        print("path: {}".format(path))
        return None
    if [
        type(compression_factor) is int and int(compression_factor) > 9,
        type(compression_factor) is tuple and compression_factor[1] > 9,
    ][isinstance(compression_factor, tuple)]:
        print("Invalid compression factor: {}".format(compression_factor))
        return None

<<<<<<< HEAD
    # Load and process training data
    train = pd.get_dummies(load_process_training_data())

    # Separate the independent and target variable on testing data
=======
    # load and process training data
    train = pd.get_dummies(load_process_training_data())

    # separate the independent and target variable on testing data
>>>>>>> c0e73033
    X_train = train.drop(columns=["cnt"], axis=1)
    y_train = train["cnt"]

    # Grid search
    gsc = GridSearchCV(
        estimator=RandomForestRegressor(random_state=random_state),
        param_grid={
            "max_depth": [10, 40],
            "min_samples_leaf": [1, 2],
            "min_samples_split": [2, 5],
            "n_estimators": [200, 400],
        },
        cv=5,
        scoring="r2",
        verbose=2,
        n_jobs=4,
    )

    grid_result = gsc.fit(X_train, y_train)

<<<<<<< HEAD
    # Retrieve the best estimator from the grid search
=======
>>>>>>> c0e73033
    model = gsc.best_estimator_

    # Dump the model as a pkl object
    joblib.dump(model, pkl_path, compress=compression_factor)

    return model


<<<<<<< HEAD
=======
# def exception_file_frompackage(file, path):
#     print('Error: Could not load pkl object {}'.format(['from the package','from the given path'][bool(file)]))
#     print('path: {}'.format(path))
#     if file:
#         print('{}'.format(['No pkl file included in the path',
#                            'Check the path leading to the pkl file'][file[-4:] == '.pkl']))
#     return None


# def persist_check(persist):
#     path = [persist, os.path.split(persist)[0]][persist[-4:] == '.pkl']
#     if not os.path.exists(path):
#         print('Error: The specified path for persisting does not exist')
#         print('path: {}'.format(path))

#     return os.path.exists(path)


>>>>>>> c0e73033
def check_and_retrieve(
    file=None,
    persist=None,
    from_package=False,
    random_state=42,
    compression_factor=False,
):
    """
    Check if a pretrained model is already stored as a pkl object in the specified path (`file`)
        If so, return `model`.
        If not:
            If `from_package` is True, retrieve the built-in pre-trained model.
            If not, check the argument `persist`:
                If not None, call `train_and_persist` to retrieve a newly trained model, persisted in `persist`.
                If None, check if there is a model.pkl object in the user's home directory:
                    If so, retrieve it.
                    Else, call `train_and_persist` to retrieve a newly trained model, persisted in the user's
                    home directory.
    """

    if file or from_package:
        path = [
            os.path.join(os.path.split(__file__)[0], "trained_model/model.pkl"),
            file,
        ][bool(file)]
        try:
            with open(path, "rb") as f:
                model = joblib.load(f)
        except:
            print(
                "Error: Could not load pkl object {}".format(
                    ["from the package", "from the given path"][bool(file)]
                )
            )
            print("path: {}".format(path))
            if file:
                print(
                    "{}".format(
                        [
                            "No pkl file included in the path",
                            "Check the path leading to the pkl file",
                        ][file[-4:] == ".pkl"]
                    )
                )
            return None
<<<<<<< HEAD
=======
            # return exception_file_frompackage(file, path)
>>>>>>> c0e73033
    elif persist:
        model = train_and_persist(
            persist=persist,
            random_state=random_state,
            compression_factor=compression_factor,
        )
    else:
        try:
            with open(os.path.join(os.path.expanduser("~"), "model.pkl"), "rb") as f:
                model = joblib.load(f)
        except:
            model = train_and_persist(
                persist=persist,
                random_state=random_state,
                compression_factor=compression_factor,
            )

    return model


def get_season(date_to_convert):
    """
<<<<<<< HEAD
    Return the season associated to the year embedded in the `date_to_convert` DateTime object
=======
    Return the season associated to the year embedded in `date_to_convert`
>>>>>>> c0e73033
    """
    d_year = date_to_convert.year
    seasons = [
        (1, dt.date(d_year, 12, 21), dt.date(d_year, 12, 31)),
        (1, dt.date(d_year, 1, 1), dt.date(d_year, 3, 19)),
        (2, dt.date(d_year, 3, 20), dt.date(d_year, 6, 21)),
        (3, dt.date(d_year, 6, 22), dt.date(d_year, 9, 21)),
        (4, dt.date(d_year, 9, 22), dt.date(d_year, 12, 20)),
    ]

    for i in seasons:
        if date_to_convert.date() >= i[1] and date_to_convert.date() <= i[2]:
            return i[0]


def process_new_observation(df):
<<<<<<< HEAD
    """
    Process the input pandas DataFrame to comply with the format used to train the regressor 
    """
    # Return immediately if the `dteday` key does not have a datetime object as value
    if not isinstance(df.dteday[0], dt.datetime): return None

    # Apply feature engineering
    df["mnth"] = df.dteday[0].month
    df["hr"] = df.dteday[0].hour
    df["season"] = get_season(df.dteday[0])
    df["yr"] = [0, 1][df.dteday[0].year % 2 == 0]
    df["weekday"] = df.dteday[0].weekday()
    df["workingday"] = 1 if df.weekday[0] < 5 else 0
    df["temp"] = df.temp / 41
    df["hum"] = df.hum / 100
    df["windspeed"] = df.windspeed / 67
    df["windspeed"] = np.log1p(df.windspeed)
    # If the optional argument `holiday` is not provided by the user, set to 0
    df["holiday"] = df.holiday if "holiday" in df else 0

    df["IsOfficeHour"] = (
        1 if (df.hr[0] >= 9) and (df.hr[0] < 17) and (df.weekday[0] == 1) else 0
    )
    df["IsDaytime"] = 1 if (df.hr[0] >= 6) and (df.hr[0] < 22) else 0
    df["IsRushHourMorning"] = (
        1 if (df.hr[0] >= 6) and (df.hr[0] < 10) and (df.weekday[0] == 1) else 0
    )
    df["IsRushHourEvening"] = (
        1 if (df.hr[0] >= 15) and (df.hr[0] < 19) and (df.weekday[0] == 1) else 0
    )
    df["IsHighSeason"] = 1 if df.season[0] == 3 else 0

    # Filter and reorder columns
    df = df[
        [
=======
    try:
        df["mnth"] = df.dteday[0].month
        df["hr"] = df.dteday[0].hour
        df["season"] = get_season(df.dteday[0])
        df["yr"] = [0, 1][df.dteday[0].year % 2 == 0]
        df["weekday"] = df.dteday[0].weekday()
        df["workingday"] = 1 if df.weekday[0] < 5 else 0
        df["temp"] = df.temp / 41

        df["hum"] = df.hum / 100
        df["windspeed"] = df.windspeed / 67
        df["windspeed"] = np.log1p(df.windspeed)

        df["holiday"] = df.holiday if "holiday" in df else 0

        df["IsOfficeHour"] = (
            1 if (df.hr[0] >= 9) and (df.hr[0] < 17) and (df.weekday[0] == 1) else 0
        )
        df["IsDaytime"] = 1 if (df.hr[0] >= 6) and (df.hr[0] < 22) else 0
        df["IsRushHourMorning"] = (
            1 if (df.hr[0] >= 6) and (df.hr[0] < 10) and (df.weekday[0] == 1) else 0
        )
        df["IsRushHourEvening"] = (
            1 if (df.hr[0] >= 15) and (df.hr[0] < 19) and (df.weekday[0] == 1) else 0
        )
        df["IsHighSeason"] = 1 if df.season[0] == 3 else 0

    except:
        print("Feature engineering error")

    try:
        df = df[
            [
                "season",
                "yr",
                "mnth",
                "hr",
                "holiday",
                "weekday",
                "workingday",
                "weathersit",
                "temp",
                "hum",
                "windspeed",
                "IsOfficeHour",
                "IsDaytime",
                "IsRushHourMorning",
                "IsRushHourEvening",
                "IsHighSeason",
            ]
        ]

    except:
        print("Column reordering error")

    try:
        # bin temp, hum
        bins = [0, 0.19, 0.49, 0.69, 0.89, 1]
        df["temp_binned"] = pd.cut(df["temp"], bins).astype("category")
        df["hum_binned"] = pd.cut(df["hum"], bins).astype("category")

    except:
        print("Binning error")

    try:
        train_df = load_process_training_data()
        train_df = train_df.drop(columns="cnt")
        df = train_df.append(df, ignore_index=True)

    except:
        print("Data merging error")

    try:
        int_hour = [
>>>>>>> c0e73033
            "season",
            "yr",
            "mnth",
            "hr",
            "holiday",
            "weekday",
            "workingday",
            "weathersit",
<<<<<<< HEAD
            "temp",
            "hum",
            "windspeed",
=======
>>>>>>> c0e73033
            "IsOfficeHour",
            "IsDaytime",
            "IsRushHourMorning",
            "IsRushHourEvening",
            "IsHighSeason",
        ]
<<<<<<< HEAD
    ]

    # Apply binning
    bins = [0, 0.19, 0.49, 0.69, 0.89, 1]
    df["temp_binned"] = pd.cut(df["temp"], bins).astype("category")
    df["hum_binned"] = pd.cut(df["hum"], bins).astype("category")

    # Merge with teh training dataset to facilitate dummification
    train_df = load_process_training_data()
    train_df = train_df.drop(columns="cnt")
    df = train_df.append(df, ignore_index=True)

    # Cast variables appropriately
    int_hour = [
        "season",
        "yr",
        "mnth",
        "hr",
        "holiday",
        "weekday",
        "workingday",
        "weathersit",
        "IsOfficeHour",
        "IsDaytime",
        "IsRushHourMorning",
        "IsRushHourEvening",
        "IsHighSeason",
    ]
=======

        for col in int_hour:
            df[col] = df[col].astype("category")

    except:
        print("Data type updating error")
>>>>>>> c0e73033

    for col in int_hour:
        df[col] = df[col].astype("category")

<<<<<<< HEAD
    # Apply dummmification
    df = pd.get_dummies(df)
    df = df.iloc[-1:]
=======
    except:
        print("Dummifying error")
>>>>>>> c0e73033

    # Return the processed DataFrame comprising the input observation
    return df


def predict(
    parameters,
    file=None,
    persist=None,
    from_package=False,
    random_state=42,
    compression_factor=False,
):
    """
<<<<<<< HEAD
    Pass the values stored in the `parameters` dictionary to the appropriate functions for processing
    and retrieve the hourly bike rental rate from the trained regressor.
    If specified, `file` indicates the path where the model (pkl object) is stored for retrieval.
    `from_package` enables the user to directly retrieve the built-in pre-trained regressor.
    If the regressor is meant to be trained and persisted locally, `persist` optionally indicates
    the path for persisting the resulting `model.pkl` file.
    `random_state` enables the user to set their own seed for reproducibility purposes.
    `compression_factor` sets the compression level when persisting the pkl object.
    """

    # Load or train model
=======
    1. Receives a dictionary of input parameters
    2. Processes the input data, transforming it into a DataFrame
    3. Passes the data onto the trained model
    4. Returns the number of expected users
    """

    # load or train model
>>>>>>> c0e73033
    model = check_and_retrieve(
        file=file,
        persist=persist,
        from_package=from_package,
        random_state=random_state,
        compression_factor=compression_factor,
    )
<<<<<<< HEAD

    # Return immediately if any sanity check is not satisfied
    if not model:
        return None

    # Process `parameters` dictionary
=======

    if not model:
        return None

    # # Process Parameters # #
>>>>>>> c0e73033
    try:
        # Convert to pandas DataFrame
        df = pd.DataFrame(parameters, index=[0])
<<<<<<< HEAD
        print("Conversion to DataFrame successful")
        cols = ["date","weathersit","temperature_C","feeling_temperature_C","humidity","windspeed"]

        # Ensure correct keys
        if set(df.columns) != set(cols) and set(df.columns) != set(cols + ["holiday"]):
            print(
                "Error: Please pass a dictionary object to the `parameters` argument with the following keys: \n\
            ['date', 'weathersit', 'temperature_C', 'feeling_temperature_C', 'humidity', 'windspeed'[, 'holiday']]"
            )
            return None
        print("Correct keys in parameters dict")
        if "holiday" in df.columns and not isinstance(df.holiday[0],np.int64):
            print("ERROR: Optional key `holiday` must be a (binary) integer object")
            return None
        if "holiday" in df.columns and isinstance(df.holiday[0],np.int64) and str(df.holiday[0]) not in '10':
            print("ERROR: Optional key `holiday` can only hold values 1 or 0")
            return None
        print("holiday exists and is 1 or 0")
        # Rename columns conveniently
=======

        # ensure correct key-value pairs
        # IMPROVEMENT: Allow 'holiday' to be optional key.
        if list(df.columns) != [
            "date",
            "weathersit",
            "temperature_C",
            "feeling_temperature_C",
            "humidity",
            "windspeed",
        ]:
            print(
                "ERROR: Please pass a dictionary to the 'parameters' argument with the following keys in the order presented here: \n\
            ['date', 'weathersit', 'temperature_C', 'feeling_temperature_C', 'humidity', 'windspeed']"
            )

>>>>>>> c0e73033
        df.rename(
            columns={
                "date": "dteday",
                "temperature_C": "temp",
                "feeling_temperature_C": "atemp",
                "humidity": "hum",
            },
            inplace=True,
        )

    except Exception:
<<<<<<< HEAD
        # Ensure correct type
        print(
            "Error: Please pass a dictionary object to the `parameters` argument with the following keys: \n\
        ['date', 'weathersit', 'temperature_C', 'feeling_temperature_C', 'humidity', 'windspeed'[, 'holiday']]"
        )
        return None
    print(type(df.dteday), type(df.dteday[0]))
    # Process the DataFrame
    df = process_new_observation(df)

    # Return if sanity check is not satisfied
    if df is None:
        print("Error: Please assign a datetime object to the `date` input key")
        return None
    
    # Feed the processed observation to the regressor and retrieve prediction
    pred = model.predict(np.array(df).reshape(1, -1))

    return pred[0] 
=======
        # ensure correct parameters syntax
        print(
            "ERROR: Please pass a dictionary to the 'parameters' argument with the following keys in the order presented here: \n\
        ['date', 'weathersit', 'temperature_C', 'feeling_temperature_C', 'humidity', 'windspeed']"
        )

    try:
        train = process_new_observation(df)
    except:
        print("Preprocessing error")

    pred = model.predict(np.array(train).reshape(1, -1))

    return pred[0]  # ABB: Should we round the number to less decimals/closest integer?
>>>>>>> c0e73033
<|MERGE_RESOLUTION|>--- conflicted
+++ resolved
@@ -104,17 +104,11 @@
         print("Invalid compression factor: {}".format(compression_factor))
         return None
 
-<<<<<<< HEAD
+
     # Load and process training data
     train = pd.get_dummies(load_process_training_data())
 
     # Separate the independent and target variable on testing data
-=======
-    # load and process training data
-    train = pd.get_dummies(load_process_training_data())
-
-    # separate the independent and target variable on testing data
->>>>>>> c0e73033
     X_train = train.drop(columns=["cnt"], axis=1)
     y_train = train["cnt"]
 
@@ -135,10 +129,7 @@
 
     grid_result = gsc.fit(X_train, y_train)
 
-<<<<<<< HEAD
     # Retrieve the best estimator from the grid search
-=======
->>>>>>> c0e73033
     model = gsc.best_estimator_
 
     # Dump the model as a pkl object
@@ -147,27 +138,6 @@
     return model
 
 
-<<<<<<< HEAD
-=======
-# def exception_file_frompackage(file, path):
-#     print('Error: Could not load pkl object {}'.format(['from the package','from the given path'][bool(file)]))
-#     print('path: {}'.format(path))
-#     if file:
-#         print('{}'.format(['No pkl file included in the path',
-#                            'Check the path leading to the pkl file'][file[-4:] == '.pkl']))
-#     return None
-
-
-# def persist_check(persist):
-#     path = [persist, os.path.split(persist)[0]][persist[-4:] == '.pkl']
-#     if not os.path.exists(path):
-#         print('Error: The specified path for persisting does not exist')
-#         print('path: {}'.format(path))
-
-#     return os.path.exists(path)
-
-
->>>>>>> c0e73033
 def check_and_retrieve(
     file=None,
     persist=None,
@@ -213,10 +183,6 @@
                     )
                 )
             return None
-<<<<<<< HEAD
-=======
-            # return exception_file_frompackage(file, path)
->>>>>>> c0e73033
     elif persist:
         model = train_and_persist(
             persist=persist,
@@ -239,11 +205,7 @@
 
 def get_season(date_to_convert):
     """
-<<<<<<< HEAD
     Return the season associated to the year embedded in the `date_to_convert` DateTime object
-=======
-    Return the season associated to the year embedded in `date_to_convert`
->>>>>>> c0e73033
     """
     d_year = date_to_convert.year
     seasons = [
@@ -260,7 +222,6 @@
 
 
 def process_new_observation(df):
-<<<<<<< HEAD
     """
     Process the input pandas DataFrame to comply with the format used to train the regressor 
     """
@@ -296,82 +257,6 @@
     # Filter and reorder columns
     df = df[
         [
-=======
-    try:
-        df["mnth"] = df.dteday[0].month
-        df["hr"] = df.dteday[0].hour
-        df["season"] = get_season(df.dteday[0])
-        df["yr"] = [0, 1][df.dteday[0].year % 2 == 0]
-        df["weekday"] = df.dteday[0].weekday()
-        df["workingday"] = 1 if df.weekday[0] < 5 else 0
-        df["temp"] = df.temp / 41
-
-        df["hum"] = df.hum / 100
-        df["windspeed"] = df.windspeed / 67
-        df["windspeed"] = np.log1p(df.windspeed)
-
-        df["holiday"] = df.holiday if "holiday" in df else 0
-
-        df["IsOfficeHour"] = (
-            1 if (df.hr[0] >= 9) and (df.hr[0] < 17) and (df.weekday[0] == 1) else 0
-        )
-        df["IsDaytime"] = 1 if (df.hr[0] >= 6) and (df.hr[0] < 22) else 0
-        df["IsRushHourMorning"] = (
-            1 if (df.hr[0] >= 6) and (df.hr[0] < 10) and (df.weekday[0] == 1) else 0
-        )
-        df["IsRushHourEvening"] = (
-            1 if (df.hr[0] >= 15) and (df.hr[0] < 19) and (df.weekday[0] == 1) else 0
-        )
-        df["IsHighSeason"] = 1 if df.season[0] == 3 else 0
-
-    except:
-        print("Feature engineering error")
-
-    try:
-        df = df[
-            [
-                "season",
-                "yr",
-                "mnth",
-                "hr",
-                "holiday",
-                "weekday",
-                "workingday",
-                "weathersit",
-                "temp",
-                "hum",
-                "windspeed",
-                "IsOfficeHour",
-                "IsDaytime",
-                "IsRushHourMorning",
-                "IsRushHourEvening",
-                "IsHighSeason",
-            ]
-        ]
-
-    except:
-        print("Column reordering error")
-
-    try:
-        # bin temp, hum
-        bins = [0, 0.19, 0.49, 0.69, 0.89, 1]
-        df["temp_binned"] = pd.cut(df["temp"], bins).astype("category")
-        df["hum_binned"] = pd.cut(df["hum"], bins).astype("category")
-
-    except:
-        print("Binning error")
-
-    try:
-        train_df = load_process_training_data()
-        train_df = train_df.drop(columns="cnt")
-        df = train_df.append(df, ignore_index=True)
-
-    except:
-        print("Data merging error")
-
-    try:
-        int_hour = [
->>>>>>> c0e73033
             "season",
             "yr",
             "mnth",
@@ -380,19 +265,15 @@
             "weekday",
             "workingday",
             "weathersit",
-<<<<<<< HEAD
             "temp",
             "hum",
             "windspeed",
-=======
->>>>>>> c0e73033
             "IsOfficeHour",
             "IsDaytime",
             "IsRushHourMorning",
             "IsRushHourEvening",
             "IsHighSeason",
         ]
-<<<<<<< HEAD
     ]
 
     # Apply binning
@@ -421,26 +302,15 @@
         "IsRushHourEvening",
         "IsHighSeason",
     ]
-=======
-
-        for col in int_hour:
-            df[col] = df[col].astype("category")
-
-    except:
-        print("Data type updating error")
->>>>>>> c0e73033
+
 
     for col in int_hour:
         df[col] = df[col].astype("category")
 
-<<<<<<< HEAD
     # Apply dummmification
     df = pd.get_dummies(df)
     df = df.iloc[-1:]
-=======
-    except:
-        print("Dummifying error")
->>>>>>> c0e73033
+
 
     # Return the processed DataFrame comprising the input observation
     return df
@@ -455,7 +325,6 @@
     compression_factor=False,
 ):
     """
-<<<<<<< HEAD
     Pass the values stored in the `parameters` dictionary to the appropriate functions for processing
     and retrieve the hourly bike rental rate from the trained regressor.
     If specified, `file` indicates the path where the model (pkl object) is stored for retrieval.
@@ -467,15 +336,6 @@
     """
 
     # Load or train model
-=======
-    1. Receives a dictionary of input parameters
-    2. Processes the input data, transforming it into a DataFrame
-    3. Passes the data onto the trained model
-    4. Returns the number of expected users
-    """
-
-    # load or train model
->>>>>>> c0e73033
     model = check_and_retrieve(
         file=file,
         persist=persist,
@@ -483,24 +343,15 @@
         random_state=random_state,
         compression_factor=compression_factor,
     )
-<<<<<<< HEAD
 
     # Return immediately if any sanity check is not satisfied
     if not model:
         return None
 
     # Process `parameters` dictionary
-=======
-
-    if not model:
-        return None
-
-    # # Process Parameters # #
->>>>>>> c0e73033
     try:
         # Convert to pandas DataFrame
         df = pd.DataFrame(parameters, index=[0])
-<<<<<<< HEAD
         print("Conversion to DataFrame successful")
         cols = ["date","weathersit","temperature_C","feeling_temperature_C","humidity","windspeed"]
 
@@ -520,24 +371,6 @@
             return None
         print("holiday exists and is 1 or 0")
         # Rename columns conveniently
-=======
-
-        # ensure correct key-value pairs
-        # IMPROVEMENT: Allow 'holiday' to be optional key.
-        if list(df.columns) != [
-            "date",
-            "weathersit",
-            "temperature_C",
-            "feeling_temperature_C",
-            "humidity",
-            "windspeed",
-        ]:
-            print(
-                "ERROR: Please pass a dictionary to the 'parameters' argument with the following keys in the order presented here: \n\
-            ['date', 'weathersit', 'temperature_C', 'feeling_temperature_C', 'humidity', 'windspeed']"
-            )
-
->>>>>>> c0e73033
         df.rename(
             columns={
                 "date": "dteday",
@@ -549,7 +382,6 @@
         )
 
     except Exception:
-<<<<<<< HEAD
         # Ensure correct type
         print(
             "Error: Please pass a dictionary object to the `parameters` argument with the following keys: \n\
@@ -568,20 +400,4 @@
     # Feed the processed observation to the regressor and retrieve prediction
     pred = model.predict(np.array(df).reshape(1, -1))
 
-    return pred[0] 
-=======
-        # ensure correct parameters syntax
-        print(
-            "ERROR: Please pass a dictionary to the 'parameters' argument with the following keys in the order presented here: \n\
-        ['date', 'weathersit', 'temperature_C', 'feeling_temperature_C', 'humidity', 'windspeed']"
-        )
-
-    try:
-        train = process_new_observation(df)
-    except:
-        print("Preprocessing error")
-
-    pred = model.predict(np.array(train).reshape(1, -1))
-
-    return pred[0]  # ABB: Should we round the number to less decimals/closest integer?
->>>>>>> c0e73033
+    return pred[0] 